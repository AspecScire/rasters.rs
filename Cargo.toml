--- conflicted
+++ resolved
@@ -26,13 +26,8 @@
 nalgebra = "0.26.2"
 
 # GIS deps
-<<<<<<< HEAD
-gdal = "0.14"
-geo = "0.18.0"
-=======
-gdal = { version = "0.12", optional = true }
+gdal = { version = "0.14", optional = true }
 geo = "0.20.1"
->>>>>>> c93be2e8
 
 # Serialization
 serde = "1.0.133"
